/*
 * Licensed to the Apache Software Foundation (ASF) under one or more
 * contributor license agreements.  See the NOTICE file distributed with
 * this work for additional information regarding copyright ownership.
 * The ASF licenses this file to You under the Apache License, Version 2.0
 * (the "License"); you may not use this file except in compliance with
 * the License.  You may obtain a copy of the License at
 *
 *     http://www.apache.org/licenses/LICENSE-2.0
 *
 * Unless required by applicable law or agreed to in writing, software
 * distributed under the License is distributed on an "AS IS" BASIS,
 * WITHOUT WARRANTIES OR CONDITIONS OF ANY KIND, either express or implied.
 * See the License for the specific language governing permissions and
 * limitations under the License.
 */
package org.apache.dubbo.registry.client;

import org.apache.dubbo.common.URL;
import org.apache.dubbo.common.URLBuilder;
import org.apache.dubbo.common.logger.Logger;
import org.apache.dubbo.common.logger.LoggerFactory;
import org.apache.dubbo.common.utils.StringUtils;
import org.apache.dubbo.metadata.MetadataService;
import org.apache.dubbo.metadata.ServiceNameMapping;
import org.apache.dubbo.metadata.WritableMetadataService;
import org.apache.dubbo.metadata.store.InMemoryWritableMetadataService;
import org.apache.dubbo.metadata.store.RemoteWritableMetadataService;
import org.apache.dubbo.registry.NotifyListener;
import org.apache.dubbo.registry.Registry;
import org.apache.dubbo.registry.client.event.ServiceInstancesChangedEvent;
import org.apache.dubbo.registry.client.event.listener.ServiceInstancesChangedListener;
import org.apache.dubbo.registry.client.metadata.ServiceInstanceMetadataUtils;
import org.apache.dubbo.registry.client.metadata.proxy.MetadataServiceProxyFactory;
import org.apache.dubbo.registry.client.selector.ServiceInstanceSelector;
import org.apache.dubbo.registry.support.FailbackRegistry;

import java.util.ArrayList;
import java.util.Collection;
import java.util.HashMap;
<<<<<<< HEAD
import java.util.Iterator;
=======
import java.util.HashSet;
>>>>>>> 27ba1c70
import java.util.LinkedHashMap;
import java.util.LinkedHashSet;
import java.util.LinkedList;
import java.util.List;
import java.util.Map;
import java.util.Objects;
import java.util.Set;
import java.util.SortedSet;
import java.util.stream.Collectors;

import static java.lang.String.format;
import static java.util.Collections.emptyList;
import static java.util.stream.Stream.of;
<<<<<<< HEAD
import static org.apache.dubbo.common.constants.CommonConstants.APPLICATION_KEY;
import static org.apache.dubbo.common.constants.CommonConstants.COMMA_SPLIT_PATTERN;
=======
import static org.apache.dubbo.common.URLBuilder.from;
>>>>>>> 27ba1c70
import static org.apache.dubbo.common.constants.CommonConstants.DUBBO_PROTOCOL;
import static org.apache.dubbo.common.constants.CommonConstants.GROUP_CHAR_SEPERATOR;
import static org.apache.dubbo.common.constants.CommonConstants.GROUP_KEY;
import static org.apache.dubbo.common.constants.CommonConstants.INTERFACE_KEY;
import static org.apache.dubbo.common.constants.CommonConstants.PID_KEY;
import static org.apache.dubbo.common.constants.CommonConstants.PROTOCOL_KEY;
import static org.apache.dubbo.common.constants.CommonConstants.PROVIDER_SIDE;
import static org.apache.dubbo.common.constants.CommonConstants.SIDE_KEY;
import static org.apache.dubbo.common.constants.CommonConstants.TIMESTAMP_KEY;
import static org.apache.dubbo.common.constants.CommonConstants.VERSION_KEY;
import static org.apache.dubbo.common.constants.RegistryConstants.REGISTRY_TYPE_KEY;
import static org.apache.dubbo.common.constants.RegistryConstants.SERVICE_REGISTRY_TYPE;
import static org.apache.dubbo.common.constants.RegistryConstants.SUBSCRIBED_PROTOCOL_DEFAULT;
import static org.apache.dubbo.common.constants.RegistryConstants.SUBSCRIBED_SERVICE_NAMES_KEY;
import static org.apache.dubbo.common.extension.ExtensionLoader.getExtensionLoader;
import static org.apache.dubbo.common.function.ThrowableAction.execute;
import static org.apache.dubbo.common.utils.CollectionUtils.isEmpty;
import static org.apache.dubbo.common.utils.CollectionUtils.isEmptyMap;
import static org.apache.dubbo.common.utils.CollectionUtils.isNotEmpty;
import static org.apache.dubbo.common.utils.StringUtils.isBlank;
import static org.apache.dubbo.metadata.WritableMetadataService.DEFAULT_EXTENSION;
import static org.apache.dubbo.registry.client.ServiceDiscoveryFactory.getExtension;
import static org.apache.dubbo.registry.client.metadata.ServiceInstanceMetadataUtils.getExportedServicesRevision;
import static org.apache.dubbo.registry.client.metadata.ServiceInstanceMetadataUtils.getMetadataStorageType;
import static org.apache.dubbo.registry.client.metadata.ServiceInstanceMetadataUtils.getProtocolPort;

/**
 * {@link ServiceDiscoveryRegistry} is the service-oriented {@link Registry} and dislike the traditional one that
 * {@link #register(URL) registers} to and {@link #subscribe(URL, NotifyListener) discoveries}
 * the Dubbo's {@link URL urls} from the external registry. In the {@link #register(URL) registration}
 * phase, The {@link URL urls} of Dubbo services will be {@link WritableMetadataService#exportURL(URL) exported} into
 * {@link WritableMetadataService} that is either {@link InMemoryWritableMetadataService in-memory} or
 * {@link RemoteWritableMetadataService remote},
 * <p>
 * it's decided by metadata
 * subscribes from the remote proxy of {@link MetadataService}
 *
 * <p>
 *
 * @see ServiceDiscovery
 * @see FailbackRegistry
 * @since 2.7.4
 */
public class ServiceDiscoveryRegistry extends FailbackRegistry {

    protected final Logger logger = LoggerFactory.getLogger(getClass());

    private final ServiceDiscovery serviceDiscovery;

    private final Map<String, String> subscribedServices;

    private final ServiceNameMapping serviceNameMapping;

    private final WritableMetadataService writableMetadataService;

    private final Set<String> registeredListeners = new LinkedHashSet<>();

    /**
     * A cache for all URLs of services that the subscribed services exported
     * The key is the service name
     * The value is a nested {@link Map} whose key is the revision and value is all URLs of services
     */
    private final Map<String, Map<String, List<URL>>> serviceExportedURLsCache = new LinkedHashMap<>();

    public ServiceDiscoveryRegistry(URL registryURL) {
        super(registryURL);
        this.serviceDiscovery = createServiceDiscovery(registryURL);
        this.subscribedServices = getSubscribedServices(registryURL);
        this.serviceNameMapping = ServiceNameMapping.getDefaultExtension();
        String metadataStorageType = getMetadataStorageType(registryURL);
        this.writableMetadataService = WritableMetadataService.getExtension(metadataStorageType);
    }

    /**
     * Get the subscribed services from the specified registry {@link URL url}
     *
     * @param registryURL the specified registry {@link URL url}
     * @return non-null
     */
    public static Map<String, String> getSubscribedServices(URL registryURL) {
        Map<String, String> services = new HashMap<>();
        String subscribedServiceNames = registryURL.getParameter(SUBSCRIBED_SERVICE_NAMES_KEY);
        if (isBlank(subscribedServiceNames)) {
            return services;
        } else {
            of(COMMA_SPLIT_PATTERN.split(subscribedServiceNames))
                    .map(String::trim)
                    .filter(StringUtils::isNotEmpty)
                    .forEach(serviceProtocol -> {
                        String[] arr = serviceProtocol.split(GROUP_CHAR_SEPERATOR);
                        if (arr.length > 1) {
                            services.put(arr[0], arr[1]);
                        } else {
                            services.put(arr[0], SUBSCRIBED_PROTOCOL_DEFAULT);
                        }
                    });
        }
        return services;
    }

    /**
     * Create the {@link ServiceDiscovery} from the registry {@link URL}
     *
     * @param registryURL the {@link URL} to connect the registry
     * @return non-null
     */
    protected ServiceDiscovery createServiceDiscovery(URL registryURL) {
        ServiceDiscovery originalServiceDiscovery = getServiceDiscovery(registryURL);
        ServiceDiscovery serviceDiscovery = enhanceEventPublishing(originalServiceDiscovery);
        execute(() -> {
            serviceDiscovery.initialize(registryURL.addParameter(INTERFACE_KEY, ServiceDiscovery.class.getName())
                    .removeParameter(REGISTRY_TYPE_KEY));
        });
        return serviceDiscovery;
    }

    /**
     * Get the instance {@link ServiceDiscovery} from the registry {@link URL} using
     * {@link ServiceDiscoveryFactory} SPI
     *
     * @param registryURL the {@link URL} to connect the registry
     * @return
     */
    private ServiceDiscovery getServiceDiscovery(URL registryURL) {
        ServiceDiscoveryFactory factory = getExtension(registryURL);
        return factory.getServiceDiscovery(registryURL);
    }

    /**
     * Enhance the original {@link ServiceDiscovery} with event publishing feature
     *
     * @param original the original {@link ServiceDiscovery}
     * @return {@link EventPublishingServiceDiscovery} instance
     */
    private ServiceDiscovery enhanceEventPublishing(ServiceDiscovery original) {
        return new EventPublishingServiceDiscovery(original);
    }

    protected boolean shouldRegister(URL providerURL) {

        String side = providerURL.getParameter(SIDE_KEY);

        boolean should = PROVIDER_SIDE.equals(side); // Only register the Provider.

        if (!should) {
            if (logger.isDebugEnabled()) {
                logger.debug(String.format("The URL[%s] should not be registered.", providerURL.toString()));
            }
        }

        return should;
    }

    protected boolean shouldSubscribe(URL subscribedURL) {
        return !shouldRegister(subscribedURL);
    }

    @Override
    public final void register(URL url) {
        if (!shouldRegister(url)) { // Should Not Register
            return;
        }
        super.register(url);
    }

    @Override
    public void doRegister(URL url) {
        if (writableMetadataService.exportURL(url)) {
            if (logger.isInfoEnabled()) {
                logger.info(format("The URL[%s] registered successfully.", url.toString()));
            }
        } else {
            if (logger.isWarnEnabled()) {
                logger.info(format("The URL[%s] has been registered.", url.toString()));
            }
        }
    }

    @Override
    public final void unregister(URL url) {
        if (!shouldRegister(url)) {
            return;
        }
        super.unregister(url);
    }

    @Override
    public void doUnregister(URL url) {
        if (writableMetadataService.unexportURL(url)) {
            if (logger.isInfoEnabled()) {
                logger.info(format("The URL[%s] deregistered successfully.", url.toString()));
            }
        } else {
            if (logger.isWarnEnabled()) {
                logger.info(format("The URL[%s] has been deregistered.", url.toString()));
            }
        }
    }

    @Override
    public final void subscribe(URL url, NotifyListener listener) {
        if (!shouldSubscribe(url)) { // Should Not Subscribe
            return;
        }
        super.subscribe(url, listener);
    }

    @Override
    public void doSubscribe(URL url, NotifyListener listener) {
        subscribeURLs(url, listener);
    }

    @Override
    public final void unsubscribe(URL url, NotifyListener listener) {
        if (!shouldSubscribe(url)) { // Should Not Subscribe
            return;
        }
        super.unsubscribe(url, listener);
    }

    @Override
    public void doUnsubscribe(URL url, NotifyListener listener) {
        writableMetadataService.unsubscribeURL(url);
    }

    @Override
    public boolean isAvailable() {
        return !serviceDiscovery.getServices().isEmpty();
    }

    @Override
    public void destroy() {
        super.destroy();
        execute(() -> {
            // stop ServiceDiscovery
            serviceDiscovery.destroy();
        });
    }

    protected void subscribeURLs(URL url, NotifyListener listener) {

        writableMetadataService.subscribeURL(url);

        Map<String, String> services = getServices(url);

        services.forEach((name, proto) -> subscribeURLs(url, listener, name));

    }

    protected void subscribeURLs(URL url, NotifyListener listener, String serviceName) {

        List<ServiceInstance> serviceInstances = serviceDiscovery.getInstances(serviceName);

        subscribeURLs(url, listener, serviceName, serviceInstances);

        // register ServiceInstancesChangedListener
<<<<<<< HEAD
        registerServiceInstancesChangedListener(new ServiceInstancesChangedListener(serviceName, subscribedServices.get(serviceName)) {
=======
        registerServiceInstancesChangedListener(url, new ServiceInstancesChangedListener(serviceName) {
>>>>>>> 27ba1c70

            @Override
            public void onEvent(ServiceInstancesChangedEvent event) {
                subscribeURLs(url, listener, event.getServiceName(), new ArrayList<>(event.getServiceInstances()));
            }
        });
    }

    /**
     * Register the {@link ServiceInstancesChangedListener} If absent
     *
     * @param url      {@link URL}
     * @param listener the {@link ServiceInstancesChangedListener}
     */
    private void registerServiceInstancesChangedListener(URL url, ServiceInstancesChangedListener listener) {
        String listenerId = createListenerId(url, listener);
        if (registeredListeners.add(listenerId)) {
            serviceDiscovery.addServiceInstancesChangedListener(listener);
        }
    }

    private String createListenerId(URL url, ServiceInstancesChangedListener listener) {
        return listener.getServiceName() + ":" + url.toString(VERSION_KEY, GROUP_KEY, PROTOCOL_KEY);
    }

    protected void subscribeURLs(URL subscribedURL, NotifyListener listener, String serviceName,
                                 Collection<ServiceInstance> serviceInstances) {

        if (isEmpty(serviceInstances)) {
            logger.warn(format("There is no instance in service[name : %s]", serviceName));
            return;
        }

        List<URL> subscribedURLs = getSubscribedURLs(subscribedURL, serviceInstances, serviceName);

        listener.notify(subscribedURLs);
    }

    private List<URL> getSubscribedURLs(URL subscribedURL, Collection<ServiceInstance> instances, String serviceName) {

        // local service instances could be mutable
        List<ServiceInstance> serviceInstances = instances.stream()
                .filter(ServiceInstance::isEnabled)
                .filter(ServiceInstance::isHealthy)
                .collect(Collectors.toList());

        int size = serviceInstances.size();

<<<<<<< HEAD
        if (ServiceInstanceMetadataUtils.isDubboServiceInstance(serviceInstances.get(0))) {
            // try to get the exported URLs from every instance until it's successful.
            for (int i = 0; i < serviceInstances.size(); i++) {
                // select a instance of {@link ServiceInstance}
                ServiceInstance selectedInstance = selectServiceInstance(serviceInstances);
                List<URL> templateURLs = getTemplateURLs(subscribedURL, selectedInstance, revisionURLsCache);
                if (isNotEmpty(templateURLs)) {
                    // add templateURLs into subscribedURLs
                    subscribedURLs.addAll(templateURLs);
                    // remove the selected ServiceInstance in this time, it remains N - 1 elements.
                    serviceInstances.remove(selectedInstance);
                    break;
                }
            }

            // Clone the subscribed URLs from the template URLs
            List<URL> clonedURLs = cloneSubscribedURLs(subscribedURL, serviceInstances, revisionURLsCache);
            // Add all cloned URLs into subscribedURLs
            subscribedURLs.addAll(clonedURLs);
            // clear all revisions
            revisionURLsCache.clear();
        } else {
            for (ServiceInstance instance : serviceInstances) {
                URLBuilder builder = new URLBuilder(
                        subscribedServices.get(serviceName),
                        instance.getHost(),
                        instance.getPort(),
                        subscribedURL.getServiceInterface(),
                        instance.getMetadata()
                );
                builder.addParameter(APPLICATION_KEY, serviceName);
                subscribedURLs.add(builder.build());
            }
        }
=======
        if (size == 0) {
            return emptyList();
        }

        expungeStaleRevisionExportedURLs(serviceInstances);

        initTemplateURLs(subscribedURL, serviceInstances);

        // Clone the subscribed URLs from the template URLs
        List<URL> subscribedURLs = cloneSubscribedURLs(subscribedURL, serviceInstances);
>>>>>>> 27ba1c70
        // clear local service instances
        serviceInstances.clear();
        return subscribedURLs;
    }

    private void initTemplateURLs(URL subscribedURL, List<ServiceInstance> serviceInstances) {
        // Try to get the template URLs until success
        for (int i = 0; i < serviceInstances.size(); i++) {
            // select a instance of {@link ServiceInstance}
            ServiceInstance selectedInstance = selectServiceInstance(serviceInstances);
            // try to get the template URLs
            List<URL> templateURLs = getTemplateURLs(subscribedURL, selectedInstance);
            if (isNotEmpty(templateURLs)) { // If the result is valid
                break; // break the loop
            } else {
                serviceInstances.remove(selectedInstance); // remove if the service instance is not available
                // There may be one or more service instances from the "serviceInstances"
            }
        }
    }

    private void expungeStaleRevisionExportedURLs(List<ServiceInstance> serviceInstances) {

        if (isEmpty(serviceInstances)) { // if empty, return immediately
            return;
        }

        String serviceName = serviceInstances.get(0).getServiceName();

        synchronized (this) {

            // revisionExportedURLs is mutable
            Map<String, List<URL>> revisionExportedURLs = serviceExportedURLsCache.computeIfAbsent(serviceName, s -> new HashMap<>());

            if (revisionExportedURLs.isEmpty()) { // if empty, return immediately
                return;
            }

            Set<String> existedRevisions = revisionExportedURLs.keySet(); // read-only
            Set<String> currentRevisions = serviceInstances.stream()
                    .map(ServiceInstanceMetadataUtils::getExportedServicesRevision)
                    .collect(Collectors.toSet());
            // staleRevisions = existedRevisions(copy) - currentRevisions
            Set<String> staleRevisions = new HashSet<>(existedRevisions);
            staleRevisions.removeAll(currentRevisions);
            // remove exported URLs if staled
            staleRevisions.forEach(revisionExportedURLs::remove);
        }
    }

    private List<URL> cloneSubscribedURLs(URL subscribedURL, Collection<ServiceInstance> serviceInstances) {

        if (isEmpty(serviceInstances)) {
            return emptyList();
        }

        List<URL> clonedURLs = new LinkedList<>();

        serviceInstances.forEach(serviceInstance -> {

            String host = serviceInstance.getHost();

            getTemplateURLs(subscribedURL, serviceInstance)
                    .stream()
                    .map(templateURL -> templateURL.removeParameter(TIMESTAMP_KEY))
                    .map(templateURL -> templateURL.removeParameter(PID_KEY))
                    .map(templateURL -> {
                        String protocol = templateURL.getProtocol();
                        int port = getProtocolPort(serviceInstance, protocol);
                        if (Objects.equals(templateURL.getHost(), host)
                                && Objects.equals(templateURL.getPort(), port)) { // use templateURL if equals
                            return templateURL;
                        }

                        URLBuilder clonedURLBuilder = from(templateURL) // remove the parameters from the template URL
                                .setHost(host)  // reset the host
                                .setPort(port); // reset the port

                        return clonedURLBuilder.build();
                    })
                    .forEach(clonedURLs::add);
        });
        return clonedURLs;
    }


    /**
     * Select one {@link ServiceInstance} from the {@link List list}
     *
     * @param serviceInstances the {@link List list} of {@link ServiceInstance}
     * @return <code>null</code> if <code>serviceInstances</code> is empty.
     */
    private ServiceInstance selectServiceInstance(List<ServiceInstance> serviceInstances) {
        int size = serviceInstances.size();
        if (size == 0) {
            return null;
        } else if (size == 1) {
            return serviceInstances.get(0);
        }
        ServiceInstanceSelector selector = getExtensionLoader(ServiceInstanceSelector.class).getAdaptiveExtension();
        return selector.select(getUrl(), serviceInstances);
    }

    /**
     * Get the template {@link URL urls} from the specified {@link ServiceInstance}.
     * <p>
     * First, put the revision {@link ServiceInstance service instance}
     * associating {@link #getExportedURLs(URL, ServiceInstance) exported URLs} into cache.
     * <p>
     * And then compare a new {@link ServiceInstance service instances'} revision with cached one,If they are equal,
     * return the cached template {@link URL urls} immediately, or to get template {@link URL urls} that the provider
     * {@link ServiceInstance instance} exported via executing {@link #getExportedURLs(URL, ServiceInstance)}
     * method.
     * <p>
     * Eventually, the retrieving result will be cached and returned.
     *
     * @param subscribedURL    the subscribed {@link URL url}
     * @param selectedInstance the {@link ServiceInstance}
     *                         associating with the {@link URL urls}
     * @return non-null {@link List} of {@link URL urls}
     */
    protected List<URL> getTemplateURLs(URL subscribedURL, ServiceInstance selectedInstance) {

        List<URL> exportedURLs = getRevisionExportedURLs(selectedInstance);

        if (isEmpty(exportedURLs)) {
            return emptyList();
        }

        return filterSubscribedURLs(subscribedURL, exportedURLs);
    }

    private List<URL> filterSubscribedURLs(URL subscribedURL, List<URL> exportedURLs) {
        return exportedURLs.stream()
                .filter(url -> isSameServiceInterface(subscribedURL, url))
                .filter(url -> isSameParameter(subscribedURL, url, VERSION_KEY))
                .filter(url -> isSameParameter(subscribedURL, url, GROUP_KEY))
                .filter(url -> isCompatibleProtocol(subscribedURL, url))
                .collect(Collectors.toList());
    }

    private boolean isSameServiceInterface(URL one, URL another) {
        return Objects.equals(one.getServiceInterface(), another.getServiceInterface());
    }

    private boolean isSameParameter(URL one, URL another, String key) {
        return Objects.equals(one.getParameter(key), another.getParameter(key));
    }

    private boolean isCompatibleProtocol(URL one, URL another) {
        String protocol = one.getParameter(PROTOCOL_KEY);
        return isCompatibleProtocol(protocol, another);
    }

    private boolean isCompatibleProtocol(String protocol, URL targetURL) {
        return protocol == null || Objects.equals(protocol, targetURL.getParameter(PROTOCOL_KEY))
                || Objects.equals(protocol, targetURL.getProtocol());
    }

    /**
     * Get all services {@link URL URLs} that the specified {@link ServiceInstance service instance} exported with cache
     * <p>
     * Typically, the revisions of all {@link ServiceInstance instances} in one service are same. However,
     * if one service is upgrading one or more Dubbo service interfaces, one of them may have the multiple declarations
     * is deploying in the different {@link ServiceInstance service instances}, thus, it has to compare the interface
     * contract one by one, the "revision" that is the number is introduced to identify all Dubbo exported interfaces in
     * one {@link ServiceInstance service instance}.
     *
     * @param providerServiceInstance the {@link ServiceInstance} provides the Dubbo Services
     * @return the same as {@link #getExportedURLs(ServiceInstance)}
     */
    private List<URL> getRevisionExportedURLs(ServiceInstance providerServiceInstance) {

        if (providerServiceInstance == null) {
            return emptyList();
        }

        String serviceName = providerServiceInstance.getServiceName();
        // get the revision from the specified {@link ServiceInstance}
        String revision = getExportedServicesRevision(providerServiceInstance);

        List<URL> exportedURLs = null;

        synchronized (this) { // It's required to lock here because it may run in the sync or async mode

            Map<String, List<URL>> exportedURLsMap = serviceExportedURLsCache.computeIfAbsent(serviceName, s -> new LinkedHashMap());

            exportedURLs = exportedURLsMap.get(revision);

            boolean firstGet = false;

            if (exportedURLs == null) { // The hit is missing in cache

                if (!exportedURLsMap.isEmpty()) { // The case is that current ServiceInstance with the different revision
                    if (logger.isWarnEnabled()) {
                        logger.warn(format("The ServiceInstance[id: %s, host : %s , port : %s] has different revision : %s" +
                                        ", please make sure the service [name : %s] is changing or not.",
                                providerServiceInstance.getId(),
                                providerServiceInstance.getHost(),
                                providerServiceInstance.getPort(),
                                revision,
                                providerServiceInstance.getServiceName()
                        ));
                    }
                } else {// Else, it's the first time to get the exported URLs
                    firstGet = true;
                }
                exportedURLs = getExportedURLs(providerServiceInstance);

                if (exportedURLs != null) { // just allow the valid result into exportedURLsMap

                    exportedURLsMap.put(revision, exportedURLs);

                    if (logger.isDebugEnabled()) {
                        logger.debug(format("Getting the exported URLs[size : %s, first : %s] from the target service " +
                                        "instance [id: %s , service : %s , host : %s , port : %s , revision : %s]",
                                exportedURLs.size(), firstGet,
                                providerServiceInstance.getId(),
                                providerServiceInstance.getServiceName(),
                                providerServiceInstance.getHost(),
                                providerServiceInstance.getPort(),
                                revision
                        ));
                    }
                }
            }
        }

        // Get a copy from source in order to prevent the caller trying to change the cached data
        return exportedURLs != null ? new ArrayList<>(exportedURLs) : null;
    }

    /**
     * Get all services {@link URL URLs} that the specified {@link ServiceInstance service instance} exported
     * from {@link MetadataService} proxy
     *
     * @param providerServiceInstance the {@link ServiceInstance} provides the Dubbo Services
     * @return The possible result :
     * <ol>
     * <li>The normal result</li>
     * <li>The empty result if the {@link ServiceInstance service instance} did not export yet</li>
     * <li><code>null</code> if there is an invocation error on {@link MetadataService} proxy</li>
     * </ol>
     */
    private List<URL> getExportedURLs(ServiceInstance providerServiceInstance) {

        List<URL> exportedURLs = null;

        String metadataStorageType = getMetadataStorageType(providerServiceInstance);

        try {
            MetadataService metadataService = MetadataServiceProxyFactory
                    .getExtension(metadataStorageType == null ? DEFAULT_EXTENSION : metadataStorageType)
                    .getProxy(providerServiceInstance);
            SortedSet<String> urls = metadataService.getExportedURLs();
            exportedURLs = urls.stream().map(URL::valueOf).collect(Collectors.toList());
        } catch (Throwable e) {
            if (logger.isErrorEnabled()) {
                logger.error(format("It's failed to get the exported URLs from the target service instance[%s]",
                        providerServiceInstance), e);
            }
            exportedURLs = null; // set the result to be null if failed to get
        }
        return exportedURLs;
    }

    /**
     * Get the exported {@link URL urls} from the specified provider {@link ServiceInstance instance}
     *
     * @param subscribedURL           the subscribed {@link URL url}
     * @param providerServiceInstance the target provider {@link ServiceInstance instance}
     * @return non-null {@link List} of {@link URL urls}
     */
    protected List<URL> getExportedURLs(URL subscribedURL, ServiceInstance providerServiceInstance) {

        List<URL> exportedURLs = emptyList();

        String serviceInterface = subscribedURL.getServiceInterface();
        String group = subscribedURL.getParameter(GROUP_KEY);
        String version = subscribedURL.getParameter(VERSION_KEY);
        // The subscribed protocol may be null
        String protocol = subscribedURL.getParameter(PROTOCOL_KEY);
        String metadataStorageType = getMetadataStorageType(providerServiceInstance);

        try {
            MetadataService metadataService = MetadataServiceProxyFactory
                    .getExtension(metadataStorageType == null ? DEFAULT_EXTENSION : metadataStorageType)
                    .getProxy(providerServiceInstance);
            SortedSet<String> urls = metadataService.getExportedURLs(serviceInterface, group, version, protocol);
            exportedURLs = urls.stream().map(URL::valueOf).collect(Collectors.toList());
        } catch (Throwable e) {
            if (logger.isErrorEnabled()) {
                logger.error(e.getMessage(), e);
            }
        }
        return exportedURLs;
    }


    protected Map<String, String> getServices(URL subscribedURL) {
        Map<String, String> services = getSubscribedServices();
        if (isEmptyMap(services)) {
            services = findMappedServices(subscribedURL);
        }
        return services;
    }

    /**
     * Get the subscribed service names
     *
     * @return non-null
     */
    public Map<String, String> getSubscribedServices() {
        return subscribedServices;
    }

    /**
     * Get the mapped services name by the specified {@link URL}
     *
     * Only native Dubbo services rely on this mapping.
     *
     * @param subscribedURL
     * @return
     */
    protected Map<String, String> findMappedServices(URL subscribedURL) {
        String serviceInterface = subscribedURL.getServiceInterface();
        String group = subscribedURL.getParameter(GROUP_KEY);
        String version = subscribedURL.getParameter(VERSION_KEY);
        String protocol = subscribedURL.getParameter(PROTOCOL_KEY, DUBBO_PROTOCOL);

        Map<String, String> services = new LinkedHashMap<>();
        serviceNameMapping.get(serviceInterface, group, version, protocol).forEach(s -> {
            services.put(s, protocol);
        });
        return services;
    }

    /**
     * Create an instance of {@link ServiceDiscoveryRegistry} if supported
     *
     * @param registryURL the {@link URL url} of registry
     * @return <code>null</code> if not supported
     */
    public static ServiceDiscoveryRegistry create(URL registryURL) {
        return supports(registryURL) ? new ServiceDiscoveryRegistry(registryURL) : null;
    }

    /**
     * Supports or not ?
     *
     * @param registryURL the {@link URL url} of registry
     * @return if supported, return <code>true</code>, or <code>false</code>
     */
    public static boolean supports(URL registryURL) {
        return SERVICE_REGISTRY_TYPE.equalsIgnoreCase(registryURL.getParameter(REGISTRY_TYPE_KEY));
    }
}<|MERGE_RESOLUTION|>--- conflicted
+++ resolved
@@ -38,12 +38,8 @@
 import java.util.ArrayList;
 import java.util.Collection;
 import java.util.HashMap;
-<<<<<<< HEAD
-import java.util.Iterator;
-=======
+import java.util.LinkedHashMap;
 import java.util.HashSet;
->>>>>>> 27ba1c70
-import java.util.LinkedHashMap;
 import java.util.LinkedHashSet;
 import java.util.LinkedList;
 import java.util.List;
@@ -56,12 +52,8 @@
 import static java.lang.String.format;
 import static java.util.Collections.emptyList;
 import static java.util.stream.Stream.of;
-<<<<<<< HEAD
-import static org.apache.dubbo.common.constants.CommonConstants.APPLICATION_KEY;
 import static org.apache.dubbo.common.constants.CommonConstants.COMMA_SPLIT_PATTERN;
-=======
 import static org.apache.dubbo.common.URLBuilder.from;
->>>>>>> 27ba1c70
 import static org.apache.dubbo.common.constants.CommonConstants.DUBBO_PROTOCOL;
 import static org.apache.dubbo.common.constants.CommonConstants.GROUP_CHAR_SEPERATOR;
 import static org.apache.dubbo.common.constants.CommonConstants.GROUP_KEY;
@@ -318,11 +310,7 @@
         subscribeURLs(url, listener, serviceName, serviceInstances);
 
         // register ServiceInstancesChangedListener
-<<<<<<< HEAD
-        registerServiceInstancesChangedListener(new ServiceInstancesChangedListener(serviceName, subscribedServices.get(serviceName)) {
-=======
-        registerServiceInstancesChangedListener(url, new ServiceInstancesChangedListener(serviceName) {
->>>>>>> 27ba1c70
+        registerServiceInstancesChangedListener(url, new ServiceInstancesChangedListener(serviceName, subscribedServices.get(serviceName)) {
 
             @Override
             public void onEvent(ServiceInstancesChangedEvent event) {
@@ -371,42 +359,6 @@
 
         int size = serviceInstances.size();
 
-<<<<<<< HEAD
-        if (ServiceInstanceMetadataUtils.isDubboServiceInstance(serviceInstances.get(0))) {
-            // try to get the exported URLs from every instance until it's successful.
-            for (int i = 0; i < serviceInstances.size(); i++) {
-                // select a instance of {@link ServiceInstance}
-                ServiceInstance selectedInstance = selectServiceInstance(serviceInstances);
-                List<URL> templateURLs = getTemplateURLs(subscribedURL, selectedInstance, revisionURLsCache);
-                if (isNotEmpty(templateURLs)) {
-                    // add templateURLs into subscribedURLs
-                    subscribedURLs.addAll(templateURLs);
-                    // remove the selected ServiceInstance in this time, it remains N - 1 elements.
-                    serviceInstances.remove(selectedInstance);
-                    break;
-                }
-            }
-
-            // Clone the subscribed URLs from the template URLs
-            List<URL> clonedURLs = cloneSubscribedURLs(subscribedURL, serviceInstances, revisionURLsCache);
-            // Add all cloned URLs into subscribedURLs
-            subscribedURLs.addAll(clonedURLs);
-            // clear all revisions
-            revisionURLsCache.clear();
-        } else {
-            for (ServiceInstance instance : serviceInstances) {
-                URLBuilder builder = new URLBuilder(
-                        subscribedServices.get(serviceName),
-                        instance.getHost(),
-                        instance.getPort(),
-                        subscribedURL.getServiceInterface(),
-                        instance.getMetadata()
-                );
-                builder.addParameter(APPLICATION_KEY, serviceName);
-                subscribedURLs.add(builder.build());
-            }
-        }
-=======
         if (size == 0) {
             return emptyList();
         }
@@ -417,7 +369,6 @@
 
         // Clone the subscribed URLs from the template URLs
         List<URL> subscribedURLs = cloneSubscribedURLs(subscribedURL, serviceInstances);
->>>>>>> 27ba1c70
         // clear local service instances
         serviceInstances.clear();
         return subscribedURLs;
