--- conflicted
+++ resolved
@@ -39,11 +39,7 @@
 import java.util.function.Predicate;
 import java.util.stream.Collectors;
 
-<<<<<<< HEAD
-import static org.apache.dubbo.common.constants.CommonConstants.ANYHOST_VALUE;
-=======
 import static org.apache.dubbo.common.constants.CommonConstants.TAG_KEY;
->>>>>>> 6d3bbb02
 import static org.apache.dubbo.rpc.Constants.FORCE_USE_TAG;
 
 /**
@@ -54,7 +50,6 @@
     private static final int TAG_ROUTER_DEFAULT_PRIORITY = 100;
     private static final Logger logger = LoggerFactory.getLogger(TagRouter.class);
     private static final String RULE_SUFFIX = ".tag-router";
-
 
     private TagRouterRule tagRouterRule;
     private String application;
